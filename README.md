<img src ="/images/GatorGlaciologyLogo-01.jpg" width="100" align = "right">

# GStatSim
GStatSim is a Python package specifically designed for geostatistical interpolation and simulation. It is inspired by open source geostatistical resources such as GeostatsPy and SciKit-GStat. The functions are intended to address the challenges of working with datasets with large crossover errors, non-linear trends, variability in measurement density, and non-stationarity. These tools are part of our ongoing effort to develop and adapt open-access geostatistical functions.

In its current state, the demos focus on the geostatistical simulation of subglacial topography. However, these protocols could be applied to a number topics in glaciology, or geoscientific problems in general.

We will continuously develop new tools and tutorials to address specific technical challenges in geostatistics. Do you have feedback or suggestions? Specific things that we should account for? Feel free to contact me at emackie@ufl.edu. Our goal is to create tools that are useful and accessible, so we welcome your thoughts and insight.

<img src ="/images/GStat-sim_master_figure.png" align = "center">

# Features

## Functions
Some of the tools in GStatSim:

* **skrige** - Simple kriging
* **okrige** - Ordinary kriging
* **skrige_sgs** - Sequential Gaussian simulation using simple kriging
* **okrige_sgs** - Sequential Gaussian simulation using ordinary kriging
* **cluster_sgs** - Sequential Gaussian simulation where different variograms are used in different areas
* **cokrige_mm1** - Cokriging (kriging with a secondary constraint) under Markov assumptions 
* **cosim_mm1** - Cosimulation under Markov assumptions

## Demos
We have created tutorials that are designed to provide an intuitive understanding of geostatistical methods and to demonstrate how these methods are used. The current demos are:

* **1_Experimental_Variogram.ipynb** - Demonstration of experimental variogram calculation to quantify spatial relationships.
* **2_Variogram_model.ipynb** - A tutorial on fitting a variogram model to an experimental variogram.
* **3_Simple_kriging_and_ordinary_kriging.ipynb** - Demonstration of simple kriging and ordinary kriging interpolation.
* **4_Sequential_Gaussian_Simulation.ipynb** - An introduction to stochastic simulation.
* **5_interpolation_with_anisotropy.ipynb** - A demonstration of kriging and SGS with anisotropy.
* **6_non-stationary_SGS_example1.ipynb** - A tutorial on SGS with multiple variograms. This demo uses k-means clustering to divide the conditioning data
* **7_non-stationary_SGS_example2.ipynb** - SGS using multiple variograms where the clusters are determined automatically.
* **8_interpolation_with_a_trend.ipynb** - Kriging and SGS in the presence of a large-scale trend
* **9_cokriging_and_cosimulation_MM1.ipynb** - Kriging and SGS using secondary constraints
into groups that are each assigned their own variogram.


# Contributors
(Emma) Mickey MacKie, University of Florida

Michael Field, University of Florida

Lijing Wang, Stanford University

(Zhen) David Yin, Stanford University

Nathan Schoedl, University of Florida

Matthew Hibbs, University of Florida

# Usage
<<<<<<< HEAD
Install GStatSim with *pip install GStatSim*
=======
Install GStatSim with *pip install gstatsim*
>>>>>>> bd094fd0

## Package dependencies
* Numpy
* Pandas
* Scipy
* tqdm
* Sklearn

## Requirements for visualization and variogram analysis
* Matplotlib
* earthpy
* SciKit-GStat

These can all be installed using the command *pip install (package name)*

## Cite as

MacKie, Emma, Field, Michael, Wang, Lijing, Yin, Zhen, Schoedl, Nathan, & Hibbs, Matthew. (2022). GStatSim (1.0). Zenodo. https://doi.org/10.5281/zenodo.7230276

or

@software{mackie_emma_2022_7230276,
  author       = {MacKie, Emma and 
                  Field, Michael and                
                  Wang, Lijing and                 
                  Yin, Zhen and                 
                  Schoedl, Nathan and                 
                  Hibbs, Matthew},                 
  title        = {GStatSim},
  month        = oct, 
  year         = 2022,  
  publisher    = {Zenodo}, 
  version      = {1.0}, 
  doi          = {10.5281/zenodo.7230276},  
  url          = {https://doi.org/10.5281/zenodo.7230276}  
}

# Datasets

The demos use radar bed measurements from the Center for the Remote Sensing of Ice Sheets (CReSIS, 2020).

CReSIS. 2020. Radar depth sounder, Lawrence, Kansas, USA. Digital Media. http://data.cresis.ku.edu/.<|MERGE_RESOLUTION|>--- conflicted
+++ resolved
@@ -51,11 +51,9 @@
 Matthew Hibbs, University of Florida
 
 # Usage
-<<<<<<< HEAD
-Install GStatSim with *pip install GStatSim*
-=======
+
 Install GStatSim with *pip install gstatsim*
->>>>>>> bd094fd0
+
 
 ## Package dependencies
 * Numpy
